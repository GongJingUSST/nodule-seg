--- conflicted
+++ resolved
@@ -14,7 +14,6 @@
 NSEEDS=1000
 MY_IMG=$( ls -1 $INIT_IMG_DIR | head -n $PBS_ARRAYID | tail -n 1 )
 
-<<<<<<< HEAD
 echo $PBS_ARRAYID $MY_IMG
 
 python $EXECDIR/masterseg.py --nseeds $NSEEDS $INIT_IMG_DIR/$MY_IMG --media_root $RUNDIR/ --log $RUNDIR/logs/
@@ -22,8 +21,5 @@
 echo "Finished:" $( cat $RUNDIR/logs/*log | grep "Finished" | wc -l )
 echo "Alredy Segmented:" $( cat $RUNDIR/logs/*log | grep "Tried" | wc -l )
 echo "Seg Too Small:" $( cat $RUNDIR/logs/*log | grep "Failed" | wc -l )
-=======
-python $EXECDIR/masterseg.py --nseeds $NSEEDS $INIT_IMG_DIR/$MY_IMG --media_root $RUNDIR/ --log $RUNDIR/logs/
 
 echo "exit" $!
->>>>>>> bab9cf35
